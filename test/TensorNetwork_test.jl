@testset "TensorNetwork" begin
    @testset "Constructors" begin
        @testset "empty" begin
            tn = TensorNetwork()
            @test ansatz(tn) == ansatz(typeof(tn)) === Tenet.Arbitrary
            @test isempty(tensors(tn))
            @test isempty(labels(tn))
            @test isempty(size(tn))
        end

        @testset "list" begin
            tensor = Tensor(zeros(2, 3), (:i, :j))
            tn = TensorNetwork([tensor])

            @test only(tensors(tn)) === tensor

            @test length(tn) == 1
            @test issetequal(labels(tn), [:i, :j])
            @test size(tn) == Dict(:i => 2, :j => 3)
            @test issetequal(labels(tn, :open), [:i, :j])
            @test isempty(labels(tn, :hyper))
        end
    end

    @testset "push!" begin
        tn = TensorNetwork()
        tensor = Tensor(zeros(2, 2, 2), (:i, :j, :k))

        push!(tn, tensor)
        @test length(tn) == 1
        @test issetequal(labels(tn), [:i, :j, :k])
        @test size(tn) == Dict(:i => 2, :j => 2, :k => 2)
        @test issetequal(labels(tn, :open), [:i, :j, :k])
        @test isempty(labels(tn, :hyper))
    end

    @test_throws Exception begin
        tn = TensorNetwork()
        tensor = Tensor(zeros(2, 3), (:i, :i))
        push!(tn, tensor)
    end

    @testset "append!" begin
        tensor = Tensor(zeros(2, 3), (:i, :j))
        A = TensorNetwork()
        B = TensorNetwork()

        append!(B, [tensor])
        @test only(tensors(B)) === tensor

        append!(A, B)
        @test only(tensors(A)) === tensor
    end

    @testset "pop!" begin
        @testset "by reference" begin
            tensor = Tensor(zeros(2, 3), (:i, :j))
            tn = TensorNetwork([tensor])

            @test pop!(tn, tensor) === tensor
            @test length(tn) == 0
            @test isempty(tensors(tn))
            @test isempty(size(tn))
        end

        @testset "by symbol" begin
            tensor = Tensor(zeros(2, 3), (:i, :j))
            tn = TensorNetwork([tensor])

            @test only(pop!(tn, :i)) === tensor
            @test length(tn) == 0
            @test isempty(tensors(tn))
            @test isempty(size(tn))
        end

        @testset "by symbols" begin
            tensor = Tensor(zeros(2, 3), (:i, :j))
            tn = TensorNetwork([tensor])

            @test only(pop!(tn, (:i, :j))) === tensor
            @test length(tn) == 0
            @test isempty(tensors(tn))
            @test isempty(size(tn))
        end
    end

    # TODO by simbols
    @testset "delete!" begin
        tensor = Tensor(zeros(2, 3), (:i, :j))
        tn = TensorNetwork([tensor])

        @test delete!(tn, tensor) === tn
        @test length(tn) == 0
        @test isempty(tensors(tn))
        @test isempty(size(tn))
    end

    @testset "hyperinds" begin
        tn = TensorNetwork()
        tensor = Tensor(zeros(2, 2, 2), (:i, :i, :i))
        push!(tn, tensor)

        @test issetequal(labels(tn), [:i])
        @test issetequal(labels(tn, :hyper), [:i])

        delete!(tn, :i)
        @test isempty(tensors(tn))
    end

    @testset "rand" begin
        tn = rand(TensorNetwork, 10, 3)
        @test tn isa TensorNetwork{Arbitrary}
        @test length(tn) == 10
    end

    @testset "copy" begin
        tn = rand(TensorNetwork, 10, 3)
        tn_copy = copy(tn)

        @test tensors(tn_copy) !== tensors(tn) && all(tensors(tn_copy) .=== tensors(tn))
        @test labels(tn) !== labels(tn_copy) && issetequal(labels(tn), labels(tn_copy))
    end

    @testset "labels" begin
        tn = TensorNetwork([
            Tensor(zeros(2, 2), (:i, :j)),
            Tensor(zeros(2, 2), (:i, :k)),
            Tensor(zeros(2, 2, 2), (:i, :l, :m)),
            Tensor(zeros(2, 2), (:l, :m)),
        ])

        @test issetequal(labels(tn), (:i, :j, :k, :l, :m))
        @test issetequal(labels(tn, :open), (:j, :k))
        @test issetequal(labels(tn, :inner), (:i, :l, :m))
        @test issetequal(labels(tn, :hyper), (:i,))
    end

    @testset "size" begin
        tn = TensorNetwork([
            Tensor(zeros(2, 3), (:i, :j)),
            Tensor(zeros(2, 4), (:i, :k)),
            Tensor(zeros(2, 5, 6), (:i, :l, :m)),
            Tensor(zeros(5, 6), (:l, :m)),
        ])

        @test size(tn) == Dict((:i => 2, :j => 3, :k => 4, :l => 5, :m => 6))
        @test all([size(tn, :i) == 2, size(tn, :j) == 3, size(tn, :k) == 4, size(tn, :l) == 5, size(tn, :m) == 6])
    end

    @testset "select" begin
        using Tenet: select

        t_ij = Tensor(zeros(2, 2), (:i, :j))
        t_ik = Tensor(zeros(2, 2), (:i, :k))
        t_ilm = Tensor(zeros(2, 2, 2), (:i, :l, :m))
        t_lm = Tensor(zeros(2, 2), (:l, :m))
        tn = TensorNetwork([t_ij, t_ik, t_ilm, t_lm])

        @test issetequal(select(tn, :i), (t_ij, t_ik, t_ilm))
        @test issetequal(select(tn, :j), (t_ij,))
        @test issetequal(select(tn, :k), (t_ik,))
        @test issetequal(select(tn, :l), (t_ilm, t_lm))
        @test issetequal(select(tn, :m), (t_ilm, t_lm))
        @test issetequal(select(tn, (:i, :j)), (t_ij,))
        @test issetequal(select(tn, (:i, :k)), (t_ik,))
        @test issetequal(select(tn, (:i, :l)), (t_ilm,))
        @test issetequal(select(tn, (:l, :m)), (t_ilm, t_lm))
        @test_throws KeyError select(tn, :_)
        @test isempty(select(tn, (:j, :l)))
    end

    # @testset "selectdim" begin
    #     tn = rand(TensorNetwork, 10, 3)
    #     label = first(labels(tn))

    #     @test label ∉ labels(view(tn, label => 1))
    #     @test label ∈ labels(view(tn, label => 1:1))
    #     @test size(view(tn, label => 1:1), label) == 1
    # end

    @testset "view" begin
        tn = rand(TensorNetwork, 10, 3, seed = 1)
        targets = labels(tn)[1:3]

        slice = @view tn[[label => 1 for label in targets]...]
        @test isdisjoint(targets, labels(slice))

        slice = @view tn[[label => 1:1 for label in targets]...]
        @test targets ⊆ labels(slice)
    end

    @testset "contract" begin
        tn = rand(TensorNetwork, 5, 3)
        @test contract(tn) isa Tensor

        A = Tensor(rand(2, 2, 2), (:i, :j, :k))
        B = Tensor(rand(2, 2, 2), (:k, :l, :m))
        tn = TensorNetwork([A, B])
        @test contract(tn) isa Tensor
    end

    @testset "Base.replace!" begin
        t_ij = Tensor(zeros(2, 2), (:i, :j); tags = Set{String}(["TEST"]))
        t_ik = Tensor(zeros(2, 2), (:i, :k))
        t_ilm = Tensor(zeros(2, 2, 2), (:i, :l, :m))
        t_lm = Tensor(zeros(2, 2), (:l, :m))
        tn = TensorNetwork([t_ij, t_ik, t_ilm, t_lm])

        @testset "replace labels" begin
            mapping = (:i => :u, :j => :v, :k => :w, :l => :x, :m => :y)

            @test_throws ArgumentError replace!(tn, :i => :j, :k => :l)
            replace!(tn, mapping...)

            @test issetequal(labels(tn), (:u, :v, :w, :x, :y))
            @test issetequal(labels(tn, :open), (:v, :w))
            @test issetequal(labels(tn, :inner), (:u, :x, :y))
            @test issetequal(labels(tn, :hyper), (:u,))

            @test only(select(tn, (:u, :v))) == replace(t_ij, mapping...)
            @test only(select(tn, (:u, :w))) == replace(t_ik, mapping...)
            @test only(select(tn, (:u, :x, :y))) == replace(t_ilm, mapping...)

            @test hastag(only(select(tn, (:u, :v))), "TEST")
        end

        @testset "replace tensors" begin
            old_tensor = tn.tensors[2]

            @test_throws ArgumentError begin
                new_tensor = Tensor(rand(2, 2), (:a, :b))
                replace!(tn, old_tensor => new_tensor)
            end

            new_tensor = Tensor(rand(2, 2), (:u, :w))

            replace!(tn, old_tensor => new_tensor)
            @test new_tensor === tn.tensors[2]

            # Check if connections are maintained
            # for label in labels(new_tensor)
            #     index = tn.inds[label]
            #     @test new_tensor in index.links
            #     @test !(old_tensor in index.links)
            # end

            # New tensor network with two tensors with the same labels
            A = Tensor(rand(2, 2), (:u, :w))
            B = Tensor(rand(2, 2), (:u, :w))
            tn = TensorNetwork([A, B])

            new_tensor = Tensor(rand(2, 2), (:u, :w))

            replace!(tn, B => new_tensor)
            @test A === tn.tensors[1]
            @test new_tensor === tn.tensors[2]

            tn = TensorNetwork([A, B])
            replace!(tn, A => new_tensor)
<<<<<<< HEAD
            @test new_tensor === tn.tensors[1]
            @test B === tn.tensors[2]
=======
            @test new_tensor === tensors(tn, 1)
            @test B === tensors(tn, 2)

            # Test chain of replacements
            A = Tensor(zeros(2, 2), (:i, :j))
            B = Tensor(zeros(2, 2), (:j, :k))
            C = Tensor(zeros(2, 2), (:k, :l))
            tn = TensorNetwork([A, B, C])

            @test_throws ArgumentError replace!(tn, A => B, B => C, C => A)

            new_tensor = Tensor(rand(2, 2), (:i, :j))
            new_tensor2 = Tensor(ones(2, 2), (:i, :j))

            replace!(tn, A => new_tensor, new_tensor => new_tensor2)
            @test new_tensor2 === tensors(tn, 1)
>>>>>>> 26a1bdc0
        end
    end
end<|MERGE_RESOLUTION|>--- conflicted
+++ resolved
@@ -257,10 +257,7 @@
 
             tn = TensorNetwork([A, B])
             replace!(tn, A => new_tensor)
-<<<<<<< HEAD
-            @test new_tensor === tn.tensors[1]
-            @test B === tn.tensors[2]
-=======
+
             @test new_tensor === tensors(tn, 1)
             @test B === tensors(tn, 2)
 
@@ -277,7 +274,6 @@
 
             replace!(tn, A => new_tensor, new_tensor => new_tensor2)
             @test new_tensor2 === tensors(tn, 1)
->>>>>>> 26a1bdc0
         end
     end
 end