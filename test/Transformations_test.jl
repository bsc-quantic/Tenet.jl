@testset "Transformations" begin
    using Tenet: transform, transform!, Transformation

    @testset "transform" begin
        struct MockTransformation <: Transformation end
        Tenet.transform!(::TensorNetwork, ::MockTransformation) = nothing

        tn = rand(TensorNetwork, 10, 3)
        @test isnothing(transform!(tn, MockTransformation()))
        @test isnothing(transform!(tn, MockTransformation))
        @test transform!(tn, [MockTransformation]) === tn
        @test transform!(tn, [MockTransformation()]) === tn

        @test transform(tn, MockTransformation) isa TensorNetwork
        @test transform(tn, MockTransformation()) isa TensorNetwork
        @test transform(tn, [MockTransformation]) isa TensorNetwork
        @test transform(tn, [MockTransformation()]) isa TensorNetwork
    end

    @testset "HyperindConverter" begin
        using Tenet: HyperindConverter
        using DeltaArrays: DeltaArray

        t_ij = Tensor(zeros(2, 2), (:i, :j))
        t_ik = Tensor(zeros(2, 2), (:i, :k))
        t_ilm = Tensor(zeros(2, 2, 2), (:i, :l, :m))
        t_lm = Tensor(zeros(2, 2), (:l, :m))
        tn = TensorNetwork([t_ij, t_ik, t_ilm, t_lm])

        transform!(tn, HyperindConverter)
        @test isempty(hyperinds(tn))
        @test any(t -> get(t.meta, :dual, nothing) == :i && parent(t) isa DeltaArray, tensors(tn))

        # TODO @test issetequal(neighbours())
    end

    @testset "Local transformations" begin
        @testset "DiagonalReduction" begin
            using Tenet: DiagonalReduction, find_diag_axes

            data = zeros(Float64, 2, 2, 2, 2, 2)
            data2 = zeros(Float64, 2, 2, 2)
            for i in 1:2
                for j in 1:2
                    for k in 1:2
                        # In data the 1st-4th and 2nd-5th indices are diagonal
                        data[i, j, k, i, j] = k
                        data[j, i, k, j, i] = k + 2
                    end

                    data2[i, i, i] = 1 # all indices are diagonal in data2
                end
            end

            A = Tensor(data, (:i, :j, :k, :l, :m))
            B = Tensor(data2, (:j, :n, :o))
            C = Tensor(rand(2, 2, 2), (:k, :p, :q))

            @test issetequal(find_diag_axes(parent(A)), [(1, 4), (2, 5)])
            @test issetequal(find_diag_axes(parent(B)), [(1, 2), (1, 3), (2, 3)])

            tn = TensorNetwork([A, B, C])
            reduced = transform(tn, DiagonalReduction)

            # Test that all tensors in reduced have no diagonals
            for tensor in reduced.tensors
                @test isempty(find_diag_axes(parent(tensor)))
            end

            # Test that the resulting contraction contains the same as the original
            @test contract(reduced) |> parent |> sum ≈ contract(tn) |> parent |> sum
        end
<<<<<<< HEAD

        @testset "RankSimplification" begin
            using Tenet: RankSimplification

            # create a tensor network where tensors B and D can be absorbed
            A = Tensor(rand(2, 2, 2, 2), (:i, :j, :k, :l))
            B = Tensor(rand(2, 2), (:i, :m))
            C = Tensor(rand(2, 2, 2), (:m, :n, :o))
            D = Tensor(rand(2,), (:p,))
            E = Tensor(rand(2, 2, 2, 2), (:o, :p, :q, :j))

            tn = TensorNetwork([A, B, C, D, E])
            reduced = transform(tn, RankSimplification)

            # Test that the resulting tn contains no tensors with larger rank than the original
            rank = length ∘ size ∘ parent
            @test max(rank(tensors(reduced)) ≤ max(rank(tensors(tn))))

            # Test that the resulting tn contains <= tensors than the original
            @test length(tensors(reduced)) ≤ length(tensors(tn))

            # Test that the resulting contraction contains the same as the original
            # TODO: the permutation will not be necessary if https://github.com/bsc-quantic/Tensors.jl/issues/27 is fixed
            contracted_reduced = contract(reduced)
            contracted_tn = contract(tn)

            # Calculate the permutation for the `reduced` tensor labels to match `tn`
            perm = sortperm(collect(labels(contracted_reduced)), by = x -> findfirst(==(x), collect(labels(contracted_tn))))
            @test permutedims(contracted_reduced, perm) ≈ contracted_tn
        end
=======
    end

    @testset "AntiDiagonalGauging" begin
        using Tenet: AntiDiagonalGauging, find_anti_diag_axes, innerinds, labels

        function has_antidiagonal_in_innerinds(tensor, innerinds)
            for (i, j) in find_anti_diag_axes(parent(tensor))
                idx_i, idx_j = labels(tensor)[i], labels(tensor)[j]

                if idx_i ∈ nameof.(innerinds) || idx_j ∈ nameof.(innerinds)
                    return true
                end
            end
            return false
        end

        d = 2  # size of indices

        data = zeros(Float64, d, d, d, d, d)
        data2 = zeros(Float64, d, d, d)
        for i in 1:d
            for j in 1:d
                for k in 1:d
                    # In data_anti the 1st-4th and 2nd-5th indices are antidiagonal
                    data[i, j, k, d-i+1, d-j+1] = k
                    data[j, i, k, d-j+1, d-i+1] = k + 2

                    data2[i, d-i+1, k] = 1  # 1st-2nd indices are antidiagonal in data2_anti
                end

            end
        end

        A = Tensor(data, (:i, :j, :k, :l, :m))
        B = Tensor(data2, (:j, :n, :o))
        C = Tensor(rand(d, d, d), (:k, :p, :q))

        @test issetequal(find_anti_diag_axes(parent(A)), [(1, 4), (2, 5)])
        @test issetequal(find_anti_diag_axes(parent(B)), [(1, 2)])

        tn = TensorNetwork([A, B, C])
        gauged = transform(tn, AntiDiagonalGauging)

        # Test that all tensors in gauged have no antidiagonals
        for tensor in tensors(gauged)
            @test has_antidiagonal_in_innerinds(tensor, innerinds(gauged)) == false
        end

        # Test that the resulting contraction is the same as the original
        # TODO: Change for: @test contract(gauged) ≈ contract(tn), when is fixed
        A_2, B_2, C_2 = tensors(gauged)
        @test contract(A, contract(B, C)) ≈ contract(A_2, contract(B_2, C_2))
>>>>>>> 0788204a
    end
end<|MERGE_RESOLUTION|>--- conflicted
+++ resolved
@@ -70,7 +70,6 @@
             # Test that the resulting contraction contains the same as the original
             @test contract(reduced) |> parent |> sum ≈ contract(tn) |> parent |> sum
         end
-<<<<<<< HEAD
 
         @testset "RankSimplification" begin
             using Tenet: RankSimplification
@@ -101,7 +100,6 @@
             perm = sortperm(collect(labels(contracted_reduced)), by = x -> findfirst(==(x), collect(labels(contracted_tn))))
             @test permutedims(contracted_reduced, perm) ≈ contracted_tn
         end
-=======
     end
 
     @testset "AntiDiagonalGauging" begin
@@ -154,6 +152,5 @@
         # TODO: Change for: @test contract(gauged) ≈ contract(tn), when is fixed
         A_2, B_2, C_2 = tensors(gauged)
         @test contract(A, contract(B, C)) ≈ contract(A_2, contract(B_2, C_2))
->>>>>>> 0788204a
     end
 end