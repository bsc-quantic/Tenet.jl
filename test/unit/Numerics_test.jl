--- conflicted
+++ resolved
@@ -149,8 +149,6 @@
 end
 
 @testset "svd" begin
-<<<<<<< HEAD
-
     @testset "full" begin
         data = rand(ComplexF64, 2, 4, 6, 8)
         tensor = Tensor(data, (:i, :j, :k, :l))
@@ -179,36 +177,6 @@
         @test size(s) == (8,)
         @test size(V) == (6, 8, 8)
 
-=======
-    @testset "full" begin
-        data = rand(ComplexF64, 2, 4, 6, 8)
-        tensor = Tensor(data, (:i, :j, :k, :l))
-
-        # throw if left_inds is not provided
-        @test_throws ArgumentError svd(tensor)
-
-        # throw if index is not present
-        @test_throws ArgumentError svd(tensor, left_inds=[:z])
-        @test_throws ArgumentError svd(tensor, right_inds=[:z])
-
-        # throw if no inds left
-        @test_throws ArgumentError svd(tensor, left_inds=(:i, :j, :k, :l))
-        @test_throws ArgumentError svd(tensor, right_inds=(:i, :j, :k, :l))
-
-        # throw if chosen virtual index already present
-        @test_throws ArgumentError svd(tensor, left_inds=(:i,), virtualind=:j)
-
-        U, s, V = svd(tensor; left_inds=[:i, :j], virtualind=:x)
-
-        @test inds(U) == (:i, :j, :x)
-        @test inds(s) == (:x,)
-        @test inds(V) == (:k, :l, :x)
-
-        @test size(U) == (2, 4, 8)
-        @test size(s) == (8,)
-        @test size(V) == (6, 8, 8)
-
->>>>>>> 20ec49df
         @test isapprox(contract(contract(U, s; dims=Symbol[]), V), tensor)
     end
 
@@ -218,11 +186,7 @@
         maxdim = 3
 
         U, s, V = svd(tensor; left_inds=[:i, :j], right_inds=[:k, :l], virtualind=:x, maxdim)
-<<<<<<< HEAD
-         
-=======
-
->>>>>>> 20ec49df
+
         @test size(U) == (2, 4, maxdim)
         @test size(s) == (maxdim,)
         @test size(V) == (6, 8, maxdim)
