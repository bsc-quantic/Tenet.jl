--- conflicted
+++ resolved
@@ -141,7 +141,6 @@
                     @test tensors(ψ, 3).meta[:alias][:r] === tensors(ψ, 1).meta[:alias][:l]
                 end
             end
-<<<<<<< HEAD
         end
     end
 
@@ -188,8 +187,6 @@
                 @test is_right_canonical(B)
                 @test length(σ) == 15
             end
-=======
->>>>>>> d68f15ed
         end
     end
 end