--- conflicted
+++ resolved
@@ -21,11 +21,8 @@
         # include("integration/BlockArray_test.jl")
         include("integration/Dagger_test.jl")
         include("integration/Makie_test.jl")
-<<<<<<< HEAD
         include("integration/KrylovKit_test.jl")
-=======
         include("integration/Quac_test.jl")
->>>>>>> 5a09e3dd
     end
 end
 
