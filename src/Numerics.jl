using OMEinsum
using LinearAlgebra
using UUIDs: uuid4
using SparseArrays

# TODO test array container typevar on output
for op in [
    :+, :-, :*, :/, :\, :^, :÷, :fld, :cld, :mod, :%, :fldmod, :fld1, :mod1, :fldmod1, ://, :gcd, :lcm, :gcdx, :widemul
]
    @eval Base.$op(a::Tensor{A,0}, b::Tensor{B,0}) where {A,B} = broadcast($op, a, b)
end

function Base.literal_pow(f, a::Tensor{T,0}, ::Val{p}) where {T,p}
    return Tensor(fill(Base.literal_pow(f, only(a), Val(p))))
end

"""
    +(::Tensor, ::Tensor)

Add two tensors element-wise. The tensors must have the same indices, alghough the order of the indices can be different.
"""
function Base.:(+)(a::Tensor, b::Tensor)
    issetequal(inds(a), inds(b)) || throw(ArgumentError("indices must be equal"))
    perm = __find_index_permutation(inds(a), inds(b))
    return Tensor(parent(a) + PermutedDimsArray(parent(b), perm), inds(a))
end

"""
    -(::Tensor, ::Tensor)

Subtract two tensors element-wise. The tensors must have the same indices, alghough the order of the indices can be different.
"""
function Base.:(-)(a::Tensor, b::Tensor)
    issetequal(inds(a), inds(b)) || throw(ArgumentError("indices must be equal"))
    perm = __find_index_permutation(inds(a), inds(b))
    return Tensor(parent(a) - PermutedDimsArray(parent(b), perm), inds(a))
end

"""
    contract(a::Tensor, b::Tensor; dims=∩(inds(a), inds(b)), out=nothing)

Perform a binary tensor contraction operation.

# Keyword arguments

    - `dims`: indices to contract over. Defaults to the set intersection of the indices of `a` and `b`.
    - `out`: indices of the output tensor. Defaults to the set difference of the indices of `a` and `b`.

!!! todo

    We are in the process of making [`contract`](@ref) multi-backend; i.e. let the user choose between different einsum libraries as the engine powering [`contract`](@ref).
    Currently, we use [OMEinsum.jl](@ref), but it has proven to be slow when used dynamically like we do.
"""
function contract(a::Tensor, b::Tensor; kwargs...)
    c = allocate_result(contract, a, b; kwargs...)
    return contract!(c, a, b)
end

function allocate_result(
    ::typeof(contract), a::Tensor, b::Tensor; fillzero=false, dims=(∩(vinds(a), vinds(b))), out=nothing
)
    ia = collect(vinds(a))
    ib = collect(vinds(b))
    i = ∩(dims, ia, ib)

    ic = if isnothing(out)
        setdiff(ia ∪ ib, i isa Base.AbstractVecOrTuple ? i : [i])
    else
        out
    end

    data = OMEinsum.get_output_array((parent(a), parent(b)), Int[size(i in ia ? a : b, i) for i in ic]; fillzero)
    return Tensor(data, ic)
end

"""
    contract(a::Tensor; dims=∩(inds(a), inds(b)), out=nothing)

Perform a unary tensor contraction operation.

# Keyword arguments

    - `dims`: indices to contract over. Defaults to the repeated indices.
    - `out`: indices of the output tensor. Defaults to the unique indices.
"""
function contract(a::Tensor; kwargs...)
    c = allocate_result(contract, a; kwargs...)
    return contract!(c, a)
end

function allocate_result(::typeof(contract), a::Tensor; fillzero=false, dims=nonunique(vinds(a)), out=nothing)
    ia = vinds(a)
    i = ∩(dims, ia)

    ic::Vector{Symbol} = if isnothing(out)
        setdiff(ia, i isa Base.AbstractVecOrTuple ? i : [i])
    else
        out
    end

    data = OMEinsum.get_output_array((parent(a),), [size(a, i) for i in ic]; fillzero)
    return Tensor(data, ic)
end

contract(a::Union{T,AbstractArray{T,0}}, b::Tensor{T}) where {T} = contract(Tensor(a), b)
contract(a::Tensor{T}, b::Union{T,AbstractArray{T,0}}) where {T} = contract(a, Tensor(b))
contract(a::AbstractArray{<:Any,0}, b::AbstractArray{<:Any,0}) = only(contract(Tensor(a), Tensor(b)))
contract(a::Number, b::Number) = contract(fill(a), fill(b))
contract(tensors::Tensor...; kwargs...) = reduce((x, y) -> contract(x, y; kwargs...), tensors)

"""
    contract!(c::Tensor, a::Tensor, b::Tensor)

Perform a binary tensor contraction operation between `a` and `b` and store the result in `c`.
"""
function contract!(c::Tensor, a::Tensor, b::Tensor)
    ixs = (vinds(a), vinds(b))
    iy = vinds(c)
    xs = (parent(a), parent(b))
    y = parent(c)
    size_dict = merge!(Dict{Symbol,Int}.([vinds(a) .=> size(a), vinds(b) .=> size(b)])...)

    einsum!(ixs, iy, xs, y, true, false, size_dict)
    return c
end

"""
    contract!(c::Tensor, a::Tensor)

Perform a unary tensor contraction operation on `a` and store the result in `c`.
"""
function contract!(y::Tensor, x::Tensor)
    ixs = (vinds(x),)
    iy = vinds(y)
    size_dict = Dict{Symbol,Int}(vinds(x) .=> size(x))

    einsum!(ixs, iy, (parent(x),), parent(y), true, false, size_dict)
    return y
end

"""
    *(::Tensor, ::Tensor)
    *(::Tensor, ::Number)
    *(::Number, ::Tensor)

Alias for [`contract`](@ref).
"""
Base.:*(a::Tensor, b::Tensor) = contract(a, b)
Base.:*(a::Tensor, b::Number) = Tensor(parent(a) * b, inds(a))
Base.:*(a::Number, b::Tensor) = Tensor(a * parent(b), inds(b))

function factorinds(tensor, left_inds, right_inds)
    isdisjoint(left_inds, right_inds) ||
        throw(ArgumentError("left ($left_inds) and right $(right_inds) indices must be disjoint"))

    left_inds, right_inds = if isempty(left_inds)
        (setdiff(inds(tensor), right_inds), right_inds)
    elseif isempty(right_inds)
        (left_inds, setdiff(inds(tensor), left_inds))
    else
        (left_inds, right_inds)
    end

    all(!isempty, (left_inds, right_inds)) || throw(ArgumentError("no right-indices left in factorization"))
    all(∈(inds(tensor)), left_inds ∪ right_inds) || throw(ArgumentError("indices must be in $(inds(tensor))"))

    return left_inds, right_inds
end

LinearAlgebra.svd(t::Tensor{<:Any,2}; kwargs...) = Base.@invoke svd(t::Tensor; left_inds=(first(inds(t)),), kwargs...)

"""
    LinearAlgebra.svd(tensor::Tensor; left_inds, right_inds, virtualind, kwargs...)

Perform SVD factorization on a tensor.
Either `left_inds` or `right_inds` must be specified, unless `ndims(tensor) == 2` in which case no indices need to be specified.

# Keyword arguments

  - `left_inds`: left indices to be used in the SVD factorization. Defaults to all indices of `t` except `right_inds`.
  - `right_inds`: right indices to be used in the SVD factorization. Defaults to all indices of `t` except `left_inds`.
  - `virtualind`: name of the virtual bond. Defaults to a random `Symbol`.
"""
<<<<<<< HEAD
function LinearAlgebra.svd(tensor::Tensor; left_inds=(), right_inds=(), virtualind=Symbol(uuid4()), maxdim=nothing, kwargs...)
=======
function LinearAlgebra.svd(
    tensor::Tensor; left_inds=(), right_inds=(), virtualind=Symbol(uuid4()), maxdim=nothing, kwargs...
)
>>>>>>> 20ec49df
    left_inds, right_inds = factorinds(tensor, left_inds, right_inds)

    virtualind ∉ inds(tensor) ||
        throw(ArgumentError("new virtual bond name ($virtualind) cannot be already be present"))

    # permute array
    left_sizes = map(Base.Fix1(size, tensor), left_inds)
    right_sizes = map(Base.Fix1(size, tensor), right_inds)
    tensor = permutedims(tensor, [left_inds..., right_inds...])
    data = reshape(parent(tensor), prod(left_sizes), prod(right_sizes))

    # compute SVD
    U, s, V = svd(data; kwargs...)

    # tensorify results
    U = Tensor(reshape(U, left_sizes..., size(U, 2)), [left_inds..., virtualind])
    s = Tensor(s, [virtualind])
    Vt = Tensor(reshape(conj(V), right_sizes..., size(V, 2)), [right_inds..., virtualind])

    if !isnothing(maxdim)
<<<<<<< HEAD
        U = copy(view(U, virtualind => 1:min(maxdim, size(u, bond))))
        s = copy(view(s, virtualind => 1:min(maxdim, size(u, bond))))
        Vt = copy(view(Vt, virtualind => 1:min(maxdim, size(u, bond))))
    end
    
=======
        U = view(U, virtualind => 1:maxdim)
        s = view(s, virtualind => 1:maxdim)
        Vt = view(Vt, virtualind => 1:maxdim)
    end

>>>>>>> 20ec49df
    return U, s, Vt
end

LinearAlgebra.qr(t::Tensor{<:Any,2}; kwargs...) = Base.@invoke qr(t::Tensor; left_inds=(first(inds(t)),), kwargs...)

"""
    LinearAlgebra.qr(tensor::Tensor; left_inds, right_inds, virtualind, kwargs...)

Perform QR factorization on a tensor.
Either `left_inds` or `right_inds` must be specified, unless `ndims(tensor) == 2` in which case no indices need to be specified.

# Keyword arguments

  - `left_inds`: left indices to be used in the QR factorization. Defaults to all indices of `t` except `right_inds`.
  - `right_inds`: right indices to be used in the QR factorization. Defaults to all indices of `t` except `left_inds`.
  - `virtualind`: name of the virtual bond. Defaults to a random `Symbol`.
"""
function LinearAlgebra.qr(tensor::Tensor; left_inds=(), right_inds=(), virtualind::Symbol=Symbol(uuid4()), kwargs...)
    left_inds, right_inds = factorinds(tensor, left_inds, right_inds)

    virtualind ∉ inds(tensor) ||
        throw(ArgumentError("new virtual bond name ($virtualind) cannot be already be present"))

    # permute array
    left_sizes = map(Base.Fix1(size, tensor), left_inds)
    right_sizes = map(Base.Fix1(size, tensor), right_inds)
    tensor = permutedims(tensor, [left_inds..., right_inds...])
    data = reshape(parent(tensor), prod(left_sizes), prod(right_sizes))

    # compute QR
    F = qr(data; kwargs...)
    Q, R = Matrix(F.Q), Matrix(F.R)

    # tensorify results
    Q = Tensor(reshape(Q, left_sizes..., size(Q, 2)), [left_inds..., virtualind])
    R = Tensor(reshape(R, size(R, 1), right_sizes...), [virtualind, right_inds...])

    return Q, R
end

LinearAlgebra.lu(t::Tensor{<:Any,2}; kwargs...) = Base.@invoke lu(t::Tensor; left_inds=(first(inds(t)),), kwargs...)

"""
    LinearAlgebra.lu(tensor::Tensor; left_inds, right_inds, virtualind, kwargs...)

Perform LU factorization on a tensor.
Either `left_inds` or `right_inds` must be specified, unless `ndims(tensor) == 2` in which case no indices need to be specified.

# Keyword arguments

  - `left_inds`: left indices to be used in the LU factorization. Defaults to all indices of `t` except `right_inds`.
  - `right_inds`: right indices to be used in the LU factorization. Defaults to all indices of `t` except `left_inds`.
  - `virtualind`: name of the virtual bond. Defaults to a random `Symbol`.
"""
function LinearAlgebra.lu(
    tensor::Tensor; left_inds=(), right_inds=(), virtualind=[Symbol(uuid4()), Symbol(uuid4())], kwargs...
)
    left_inds, right_inds = factorinds(tensor, left_inds, right_inds)

    i_pl, i_lu = virtualind
    i_pl ∉ inds(tensor) || throw(ArgumentError("new virtual bond name ($i_pl) cannot be already be present"))
    i_lu ∉ inds(tensor) || throw(ArgumentError("new virtual bond name ($i_lu) cannot be already be present"))

    # permute array
    left_sizes = map(Base.Fix1(size, tensor), left_inds)
    right_sizes = map(Base.Fix1(size, tensor), right_inds)
    tensor = permutedims(tensor, [left_inds..., right_inds...])
    data = reshape(parent(tensor), prod(left_sizes), prod(right_sizes))

    # compute LU
    info = lu(data; kwargs...)
    L = info.L
    U = info.U

    permutator = info.p
    P = sparse(permutator, 1:length(permutator), fill(true, length(permutator)))

    L = Tensor(L, [i_pl, i_lu])
    U = Tensor(reshape(U, size(U, 1), right_sizes...), [i_lu, right_inds...])
    P = Tensor(reshape(P, left_sizes..., size(L, 1)), [left_inds..., i_pl])

    return L, U, P
end<|MERGE_RESOLUTION|>--- conflicted
+++ resolved
@@ -181,13 +181,10 @@
   - `right_inds`: right indices to be used in the SVD factorization. Defaults to all indices of `t` except `left_inds`.
   - `virtualind`: name of the virtual bond. Defaults to a random `Symbol`.
 """
-<<<<<<< HEAD
-function LinearAlgebra.svd(tensor::Tensor; left_inds=(), right_inds=(), virtualind=Symbol(uuid4()), maxdim=nothing, kwargs...)
-=======
+
 function LinearAlgebra.svd(
     tensor::Tensor; left_inds=(), right_inds=(), virtualind=Symbol(uuid4()), maxdim=nothing, kwargs...
 )
->>>>>>> 20ec49df
     left_inds, right_inds = factorinds(tensor, left_inds, right_inds)
 
     virtualind ∉ inds(tensor) ||
@@ -208,19 +205,11 @@
     Vt = Tensor(reshape(conj(V), right_sizes..., size(V, 2)), [right_inds..., virtualind])
 
     if !isnothing(maxdim)
-<<<<<<< HEAD
         U = copy(view(U, virtualind => 1:min(maxdim, size(u, bond))))
         s = copy(view(s, virtualind => 1:min(maxdim, size(u, bond))))
         Vt = copy(view(Vt, virtualind => 1:min(maxdim, size(u, bond))))
     end
-    
-=======
-        U = view(U, virtualind => 1:maxdim)
-        s = view(s, virtualind => 1:maxdim)
-        Vt = view(Vt, virtualind => 1:maxdim)
-    end
-
->>>>>>> 20ec49df
+
     return U, s, Vt
 end
 
