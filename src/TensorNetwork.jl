--- conflicted
+++ resolved
@@ -44,11 +44,7 @@
     return tn
 end
 
-<<<<<<< HEAD
-function Base.replace!(tn::TensorNetwork, pair::Pair{<:Tensor, <:Tensor})
-=======
 function Base.replace!(tn::TensorNetwork, pair::Pair{<:Tensor,<:Tensor})
->>>>>>> d68f15ed
     old_tensor, new_tensor = pair
 
     # check if old and new tensors are compatible
