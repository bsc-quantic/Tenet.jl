--- conflicted
+++ resolved
@@ -44,32 +44,6 @@
     return tn
 end
 
-<<<<<<< HEAD
-=======
-function Base.replace!(tn::TensorNetwork, pair::Pair{<:Tensor,<:Tensor})
-    old_tensor, new_tensor = pair
-
-    # check if old and new tensors are compatible
-    if !issetequal(labels(new_tensor), labels(old_tensor))
-        throw(ArgumentError("New tensor labels do not match the existing tensor labels"))
-    end
-
-    # update index links
-    # TODO remove this part when `Index` is removed
-    for old_label in labels(old_tensor)
-        index_obj = tn.inds[old_label]
-        link_index = findfirst(x -> x === old_tensor, index_obj.links)
-        index_obj.links[link_index] = new_tensor
-    end
-
-    # replace existing `Tensor` with new `Tensor`
-    index = findfirst(x -> x === old_tensor, tn.tensors)
-    tn.tensors[index] = new_tensor
-
-    return tn
-end
-
->>>>>>> 641f1143
 # TODO checks? index metadata?
 TensorNetwork{A}(tn::TensorNetwork{B}) where {A,B} = TensorNetwork{B}(tensors(tn); tn.meta...)
 
