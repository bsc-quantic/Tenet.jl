name = "Tenet"
uuid = "85d41934-b9cd-44e1-8730-56d86f15f3ec"
authors = ["Sergio Sánchez Ramírez <sergio.sanchez.ramirez@bsc.es>"]
version = "0.10.2"

[deps]
ArgCheck = "dce04be8-c92d-5529-be00-80e4d2c0e197"
Bijections = "e2ed5e7c-b2de-5872-ae92-c73ca462fb04"
DelegatorTraits = "d83dbd90-3e00-4b33-84f1-398adcf3b35e"
Distributions = "31c24e10-a181-5473-b8eb-7969acd0382f"
KrylovKit = "0b1a1467-8014-51b9-945f-bf0ae24f4b77"
LinearAlgebra = "37e2e46d-f89d-539d-b4ee-838fcccc9c8e"
Muscle = "21fe5c4b-a943-414d-bf3e-516f24900631"
Networks = "634dcf3f-6aa7-47ba-9e85-1fb329c9ebfe"
QuantumTags = "2406e0f5-9e5e-4424-966e-8bc9c78b228f"
Random = "9a3f8284-a2c9-5f02-9a11-845980a1fd5c"
Reexport = "189a3867-3050-52da-a836-e630ba90ab69"
Tangles = "d2150e0e-da4c-4196-bcf0-8e0aeaf6db16"

[weakdeps]
ITensors = "9136182c-28ba-11e9-034c-db9fb085ebd5"
ITensorMPS = "0d1a4710-d33b-49a5-8f18-73bdf49b47e2"
PythonCall = "6099a3de-0909-46bc-b1f4-468b9a2dfc0d"

[extensions]
TenetITensorMPSExt = ["ITensors", "ITensorMPS"]
TenetPythonCallExt = "PythonCall"

[compat]
ArgCheck = "2.5.0"
Bijections = "0.2.1"
DelegatorTraits = "0.1.2"
Distributions = "0.25.120"
<<<<<<< HEAD
KrylovKit = "0.9.5"
=======
ITensorMPS = "0.3"
ITensors = "0.9"
>>>>>>> ddc670e1
LinearAlgebra = "1.10.0"
Muscle = "0.3.9"
Networks = "0.2.3, 0.3.0"
PythonCall = "0.9"
QuantumTags = "0.4.0"
Random = "1.10.0"
Reexport = "1.2.2"
Tangles = "0.2.7"
julia = "1.10"<|MERGE_RESOLUTION|>--- conflicted
+++ resolved
@@ -31,12 +31,9 @@
 Bijections = "0.2.1"
 DelegatorTraits = "0.1.2"
 Distributions = "0.25.120"
-<<<<<<< HEAD
-KrylovKit = "0.9.5"
-=======
 ITensorMPS = "0.3"
 ITensors = "0.9"
->>>>>>> ddc670e1
+KrylovKit = "0.9.5"
 LinearAlgebra = "1.10.0"
 Muscle = "0.3.9"
 Networks = "0.2.3, 0.3.0"
