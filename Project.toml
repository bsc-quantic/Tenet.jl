name = "Tenet"
uuid = "85d41934-b9cd-44e1-8730-56d86f15f3ec"
authors = ["Sergio Sánchez Ramírez <sergio.sanchez.ramirez@bsc.es>"]
version = "0.10.2"

[deps]
ArgCheck = "dce04be8-c92d-5529-be00-80e4d2c0e197"
Bijections = "e2ed5e7c-b2de-5872-ae92-c73ca462fb04"
DelegatorTraits = "d83dbd90-3e00-4b33-84f1-398adcf3b35e"
Distributions = "31c24e10-a181-5473-b8eb-7969acd0382f"
LinearAlgebra = "37e2e46d-f89d-539d-b4ee-838fcccc9c8e"
Muscle = "21fe5c4b-a943-414d-bf3e-516f24900631"
Networks = "634dcf3f-6aa7-47ba-9e85-1fb329c9ebfe"
QuantumTags = "2406e0f5-9e5e-4424-966e-8bc9c78b228f"
Random = "9a3f8284-a2c9-5f02-9a11-845980a1fd5c"
Reexport = "189a3867-3050-52da-a836-e630ba90ab69"
Tangles = "d2150e0e-da4c-4196-bcf0-8e0aeaf6db16"

[weakdeps]
ITensors = "9136182c-28ba-11e9-034c-db9fb085ebd5"
ITensorMPS = "0d1a4710-d33b-49a5-8f18-73bdf49b47e2"
PythonCall = "6099a3de-0909-46bc-b1f4-468b9a2dfc0d"

[extensions]
TenetITensorMPSExt = ["ITensors", "ITensorMPS"]
TenetPythonCallExt = "PythonCall"

[compat]
ArgCheck = "2.5.0"
Bijections = "0.2.1"
DelegatorTraits = "0.1.2"
Distributions = "0.25.120"
ITensorMPS = "0.3"
ITensors = "0.9"
LinearAlgebra = "1.10.0"
Muscle = "0.3.9"
Networks = "0.2.3, 0.3.0"
<<<<<<< HEAD
QuantumTags = "0.4.2"
=======
PythonCall = "0.9"
QuantumTags = "0.4.0"
>>>>>>> ddc670e1
Random = "1.10.0"
Reexport = "1.2.2"
Tangles = "0.2.7"
julia = "1.10"<|MERGE_RESOLUTION|>--- conflicted
+++ resolved
@@ -35,12 +35,9 @@
 LinearAlgebra = "1.10.0"
 Muscle = "0.3.9"
 Networks = "0.2.3, 0.3.0"
-<<<<<<< HEAD
 QuantumTags = "0.4.2"
-=======
 PythonCall = "0.9"
-QuantumTags = "0.4.0"
->>>>>>> ddc670e1
+QuantumTags = "0.4.2"
 Random = "1.10.0"
 Reexport = "1.2.2"
 Tangles = "0.2.7"
