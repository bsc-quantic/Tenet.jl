--- conflicted
+++ resolved
@@ -39,9 +39,5 @@
 Makie = "0.18, 0.19"
 Muscle = "0.1"
 OMEinsum = "0.7"
-<<<<<<< HEAD
-=======
-Quac = "0.2"
->>>>>>> ad199f75
 ValSplit = "0.1"
 julia = "1.9"